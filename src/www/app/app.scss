<<<<<<< HEAD
:not(input, textarea) {
=======
:not(input, textarea, .selectable) {
>>>>>>> 36cf1d51
    -webkit-touch-callout: none; /* iOS Safari */
    -webkit-user-select: none; /* Safari */
    -khtml-user-select: none; /* Konqueror HTML */
    -moz-user-select: none; /* Firefox */
    -ms-user-select: none; /* Internet Explorer/Edge */
    user-select: none; /* Non-prefixed version, currently
                                  supported by Chrome and Opera */
}

body {
    margin: 0;
}

#app {
    position: relative;
    height: 100vh;
    width: 100%;
    overflow: hidden;

    > * {
        position: absolute;
        top: 0;
        bottom: 0;
        left: 0;
        right: 0;
    }
}

.stretched {
    flex-grow: 1;
}

.container {
    display: flex;
    box-sizing: border-box;

    &.direction-horizontal {
        flex-direction: row;
    }

    &.direction-vertical {
        flex-direction: column;
    }

    &.position-start {
        justify-content: flex-start;
    }

    &.position-end {
        justify-content: flex-end;
    }

    &.position-center {
        justify-content: center;
    }

    &.position-between {
        justify-content: space-between;
    }

    &.position-around {
        justify-content: space-around;
    }

    &.alignment-center {
        align-items: center;
    }

    &.alignment-start {
        align-items: flex-start;
    }

    &.alignment-end {
        align-items: flex-end;
    }
}

.image {
    width: 100%;
    height: 100%;
    display: flex;
    flex-direction: column;
    align-items: center;
    justify-content: center;
    background: black;

    img {
        max-width: 100%;
        max-height: 100%;
    }
}

.button {
    white-space: nowrap;
    font-size: inherit;
    font-family: inherit;
    user-select: none;
    -webkit-user-select: none;
    cursor: default;
    display: flex;
    justify-content: center;
    align-items: center;
}

.progressbar {
    min-width: 100px;
    box-sizing: border-box;

    .inner-progressbar {
        box-sizing: border-box;
    }
}

.checkbox {
    display: flex;
    align-items: center;

    label {
        white-space: nowrap;
    }

    .checkbox-outer {
        display: flex;
        justify-content: center;
        align-items: center;
    }
}

.radio {
    display: flex;
    align-items: center;

    label {
        white-space: nowrap;
    }

    .radio-outer {
        display: flex;
        justify-content: center;
        align-items: center;
    }
}

.combo {
    display: flex;
    flex-direction: column;
    position: relative;
    cursor: default;

    .combo-button {
        font-size: inherit;
        font-family: inherit;
        user-select: none;
        -webkit-user-select: none;
        display: flex;
        justify-content: space-between;
        align-items: center;
        position: relative;
        z-index: 11;
    }

    .combo-choices {
        position: absolute;
        z-index: 10;
        top: 100%;
        box-sizing: border-box;
        white-space: nowrap;
        min-width: 100%;
    }
}

.range {
    min-width: 100px;
    display: flex;
    align-items: center;

    .inner-range {
        padding: 0;
        box-sizing: border-box;
        outline: none;
        width: 100%;
        appearance: none;
        -webkit-appearance: none;

        &::-webkit-slider-runnable-track {
            -webkit-appearance: none;
            appearance: none;
        }

        &::-webkit-slider-thumb {
            cursor: pointer;
            -webkit-appearance: none;
            appearance: none;
        }

        &::-ms-thumb {
            border: none;
        }

<<<<<<< HEAD
=======
        &::-ms-track {
            color: transparent;
        }

        &::-ms-fill-lower {
            background: transparent;
        }

>>>>>>> 36cf1d51
        &::-moz-range-thumb {
            cursor: pointer;
        }
    }
}

.tabs {
    box-sizing: border-box;
    display: flex;
    flex-direction: column;

    .tab-titles {
        cursor: default;
        display: flex;
        z-index: 2;

        .tab-title {
            box-sizing: border-box;
            display: flex;
            align-items: center;
        }
    }

    .tab {
        flex-grow: 1;

        > * {
            width: 100%;
            height: 100%;
        }
    }
}

.menubar {
    display: flex;
    position: relative;
    width: 100%;
    cursor: default;
    box-sizing: border-box;

    .menuitem {
        height: 100%;

        .menuitem-title {
            height: 100%;
            display: flex;
            align-items: center;
        }

        .menufunctions {
            display: flex;
            flex-direction: column;
            position: absolute;
            top: 100%;
            z-index: 100;

            .menufunction {
                display: flex;
                justify-content: space-between;

                span {
                    white-space: nowrap;
                }
            }
        }
    }
}


.selectable {
    -webkit-touch-callout: text; /* iOS Safari */
    -webkit-user-select: text; /* Safari */
    -khtml-user-select: text; /* Konqueror HTML */
    -moz-user-select: text; /* Firefox */
    -ms-user-select: text; /* Internet Explorer/Edge */
    user-select: text; /* Non-prefixed version, currently
                                  supported by Chrome and Opera */
}<|MERGE_RESOLUTION|>--- conflicted
+++ resolved
@@ -1,8 +1,4 @@
-<<<<<<< HEAD
-:not(input, textarea) {
-=======
 :not(input, textarea, .selectable) {
->>>>>>> 36cf1d51
     -webkit-touch-callout: none; /* iOS Safari */
     -webkit-user-select: none; /* Safari */
     -khtml-user-select: none; /* Konqueror HTML */
@@ -202,8 +198,6 @@
             border: none;
         }
 
-<<<<<<< HEAD
-=======
         &::-ms-track {
             color: transparent;
         }
@@ -212,7 +206,6 @@
             background: transparent;
         }
 
->>>>>>> 36cf1d51
         &::-moz-range-thumb {
             cursor: pointer;
         }
